import os
import re
import time
from dataclasses import dataclass, field, replace
from functools import lru_cache, reduce
<<<<<<< HEAD
from typing import (
    Dict,
    Generator,
    Iterable,
    List,
    NewType,
    Optional,
    Set,
    Tuple,
    Type,
    Union,
    cast,
)
=======
from typing import Dict, Generator, Iterable, List, Optional, Tuple, Type, Union, cast
>>>>>>> f8b91962

from antlr4 import CommonTokenStream, InputStream, TerminalNode

from datahub.configuration.common import ConfigModel
from datahub.emitter.mcp import MetadataChangeProposalWrapper
from datahub.ingestion.api.common import WorkUnit
from datahub.ingestion.api.source import Source, SourceReport
from datahub.ingestion.api.workunit import MetadataWorkUnit, UsageStatsWorkUnit
from datahub.ingestion.source.thrift.parse_tools import (  # type: ignore
    thriftLexer,
    thriftParser,
    thriftVisitor,
)
from datahub.metadata.com.linkedin.pegasus2avro.common import (
    AuditStamp,
    GlossaryTermAssociation,
    GlossaryTerms,
)
from datahub.metadata.com.linkedin.pegasus2avro.events.metadata import ChangeType
from datahub.metadata.com.linkedin.pegasus2avro.schema import (
    ArrayType,
    BooleanType,
    BytesType,
    EnumType,
    HyperTypeTextToken,
    HyperTypeUrnToken,
    MapType,
    NumberType,
    RecordType,
    SchemaField,
    SchemaFieldDataType,
    SchemaMetadata,
    StringType,
    ThriftAnnotation,
    ThriftEnumItem,
    ThriftEnumKey,
    ThriftEnumProperties,
    ThriftField,
    ThriftSchema,
    UnionType,
)


def get_list_item_type(type_: Type) -> Type:
    return type_.__args__[0]


def get_map_key_type(type_: Type) -> Type:
    return type_.__args__[0]


def get_map_value_type(type_: Type) -> Type:
    return type_.__args__[1]


def get_enum_urn(java_namespace: Optional[str], name: str) -> str:
    return f"urn:li:thriftEnum:{get_qualified_name(name, java_namespace)}"


def get_dataset_urn(java_namespace: Optional[str], name: str) -> str:
    return f"urn:li:dataset:(urn:li:dataPlatform:thrift,{get_qualified_name(name, java_namespace)},PROD)"


def get_qualified_name(name: str, qualifier: Optional[str]) -> str:
    if qualifier is None:
        return name
    else:
        return f"{qualifier}.{name}"


def split_qualified_name(qualified_name: str) -> Tuple[Optional[str], str]:
    parts = qualified_name.split(".", maxsplit=1)
    if len(parts) == 1:
        qualifier = None
        name = qualified_name
    elif len(parts) == 2:
        qualifier, name = parts
    else:
        raise ValueError()
    return qualifier, name


def get_literal_text(ctx: TerminalNode) -> str:
    literal = ctx.getText()
    m = re.match(r"(\".*\")|(\'.*\')", literal)
    if m is None:
        raise ValueError(f"{literal} is not a valid include")
    return literal[1:-1]


class ThriftSourceConfig(ConfigModel):
    filename: str
    thrift_paths: Optional[Tuple[str, ...]] = None
    explicit: bool = False


@lru_cache()
def parse(filename: str) -> thriftParser.DocumentContext:
    with open(filename) as text_file:
        # lexer

        lexer = thriftLexer(InputStream(text_file.read()))
        stream = CommonTokenStream(lexer)
        # parser
        parser = thriftParser(stream)

        tree = parser.document()
        return tree


@dataclass(frozen=True)
class TypeResolveResult:
    pass


@dataclass(frozen=True)
class TypeResolved(TypeResolveResult):
    urn: str
    native_data_type: str
    namespaces: Dict[str, str]


@dataclass(frozen=True)
class ResolvedEnum(TypeResolved):
    pass


@dataclass(frozen=True)
class ResolvedStruct(TypeResolved):
    pass


@dataclass(frozen=True)
class ResolvedUnion(TypeResolved):
    subtypes: List[str]


@dataclass(frozen=True)
class ResolvedException(TypeResolved):
    pass


@dataclass(frozen=True)
class TypeUnresolved(TypeResolveResult):
    pass


@dataclass(frozen=True)
class RedirectForType(TypeUnresolved):
    filename: str
    thrift_path: Optional[Tuple[str, ...]]
    qualified_name: str


@dataclass(frozen=True)
class ValueResolveResult:
    pass


@dataclass(frozen=True)
class UnresolvedFieldType(TypeUnresolved):
    ctx: thriftParser.Field_typeContext


@dataclass(frozen=True)
class ValueUnresolved(ValueResolveResult):
    pass


@dataclass(frozen=True)
class RedirectForValue(ValueUnresolved):
    filename: str
    thrift_path: Optional[Tuple[str, ...]]
    qualified_name: str


@dataclass(frozen=True)
class UnresolvedConstValue(ValueUnresolved):
    ctx: thriftParser.Const_valueContext


@dataclass(frozen=True)
class ValueResolved(ValueResolveResult):
    type_: Type
    value: Union[int, str, bool, float]


@dataclass(frozen=True)
class NameResolver:
    namespaces: Dict[str, str] = field(default_factory=dict)
    type_data: Dict[str, TypeResolveResult] = field(default_factory=dict)
    value_data: Dict[str, ValueResolveResult] = field(default_factory=dict)
    includes: Dict[str, str] = field(default_factory=dict)

    @property
    def java_namespace(self) -> Optional[str]:
        if "java" in self.namespaces:
            return self.namespaces["java"]
        elif "*" in self.namespaces:
            return self.namespaces["*"]
        else:
            return None

    def merge(self, other: "NameResolver") -> "NameResolver":
        return replace(
            self,
            namespaces={**self.namespaces, **other.namespaces},
            type_data={**self.type_data, **other.type_data},
            value_data={**self.value_data, **other.value_data},
            includes={**self.includes, **other.includes},
        )

    def add_enum(self, name: str) -> "NameResolver":
        return replace(
            self,
            type_data={
                **self.type_data,
                name: ResolvedEnum(
                    get_enum_urn(self.java_namespace, name), name, self.namespaces
                ),
            },
        )

    def add_struct(self, name: str) -> "NameResolver":
        return replace(
            self,
            type_data={
                **self.type_data,
                name: ResolvedStruct(
                    get_dataset_urn(self.java_namespace, name), name, self.namespaces
                ),
            },
        )

    def add_union(self, name: str, subtypes: List[str]) -> "NameResolver":
        return replace(
            self,
            type_data={
                **self.type_data,
                name: ResolvedUnion(
                    get_dataset_urn(self.java_namespace, name),
                    name,
                    self.namespaces,
                    subtypes,
                ),
            },
        )

    def add_typedef(
        self,
        name: str,
        ctx: thriftParser.Field_typeContext,
    ) -> "NameResolver":
        return replace(
            self,
            type_data={**self.type_data, name: UnresolvedFieldType(ctx)},
        )

    def add_const_value(
        self,
        name: str,
        ctx: thriftParser.Const_valueContext,
    ) -> "NameResolver":
        return replace(
            self,
            value_data={**self.value_data, name: UnresolvedConstValue(ctx)},
        )

    def add_include(self, qualifier: str, filename: str) -> "NameResolver":
        return replace(self, includes={**self.includes, qualifier: filename})

    def add_namespace(self, language: str, namespace: str) -> "NameResolver":
        return replace(self, namespaces={**self.namespaces, language: namespace})

    def get_type(self, name: str) -> Optional[TypeResolveResult]:
        return self.type_data.get(name)

    def get_value(self, name: str) -> Optional[ValueResolveResult]:
        return self.value_data.get(name)


@dataclass(frozen=True)
class GetHeader(thriftVisitor):
    filename: str
    thrift_paths: Tuple[str, ...] = field(default_factory=tuple)

    def visitDocument(self, ctx: thriftParser.DocumentContext) -> NameResolver:
        return reduce(
            lambda result, current: result.merge(self.visitHeader(current)),
            ctx.header(),
            NameResolver(),
        )

    def visitHeader(self, ctx: thriftParser.HeaderContext) -> NameResolver:
        if ctx.include_():
            return self.visitInclude_(ctx.include_())
        elif ctx.namespace_():
            return self.visitNamespace_(ctx.namespace_())
        else:
            return NameResolver()

    def visitNamespace_(self, ctx: thriftParser.Namespace_Context) -> NameResolver:
        func = {
            thriftParser.StarNamespaceContext: self.visitStarNamespace,  # type: ignore [dict-item, incompatible type]
            thriftParser.ExplicitNamespaceContext: self.visitExplicitNamespace,  # type: ignore [dict-item, incompatible type]
            thriftParser.CppNamespaceContext: self.visitCppNamespace,  # type: ignore [dict-item, incompatible type]
            thriftParser.PhpNamespaceContext: self.visitPhpNamespace,  # type: ignore [dict-item, incompatible type]
        }.get(type(ctx), None)
        if func is not None:
            return func(ctx)
        else:
            return NameResolver()

    def visitStarNamespace(
        self, ctx: thriftParser.StarNamespaceContext
    ) -> NameResolver:
        if ctx.IDENTIFIER():
            return NameResolver().add_namespace("*", ctx.IDENTIFIER().getText())
        elif ctx.LITERAL():
            return NameResolver().add_namespace("*", get_literal_text(ctx.LITERAL()))
        else:
            raise NotImplementedError()

    def visitExplicitNamespace(
        self, ctx: thriftParser.ExplicitNamespaceContext
    ) -> NameResolver:
        identifiers = ctx.IDENTIFIER()
        language = identifiers[0].getText()
        if len(identifiers) == 2:
            return NameResolver().add_namespace(language, identifiers[1].getText())
        elif ctx.LITERAL():
            return NameResolver().add_namespace(
                language, get_literal_text(ctx.LITERAL())
            )
        else:
            raise NotImplementedError()

    def visitCppNamespace(self, ctx: thriftParser.CppNamespaceContext) -> NameResolver:
        return NameResolver().add_namespace("cpp", ctx.IDENTIFIER().getText())

    def visitPhpNamespace(self, ctx: thriftParser.PhpNamespaceContext) -> NameResolver:
        return NameResolver().add_namespace("php", ctx.IDENTIFIER().getText())

    def visitInclude_(self, ctx: thriftParser.Include_Context) -> NameResolver:
        filepath = os.path.dirname(self.filename)
        include_filename = get_literal_text(ctx.LITERAL())

        qualifier = os.path.splitext(os.path.split(include_filename)[1])[0]
        potential_include_file_fullnames = [
            os.path.join(filepath, include_filename)
        ] + [
            os.path.join(thrift_path, include_filename)
            for thrift_path in self.thrift_paths or []
        ]
        for potential_include_file_fullname in potential_include_file_fullnames:
            if os.path.isfile(potential_include_file_fullname):
                return NameResolver().add_include(
                    qualifier, potential_include_file_fullname
                )
        else:
            raise RuntimeError(f"Cannot find {include_filename}")


@lru_cache()
def get_header(filename: str, thrift_paths: List[str]) -> NameResolver:
    return GetHeader(filename, thrift_paths).visit(parse(filename))


@dataclass(frozen=True)
class GetNameResolver(thriftVisitor):
    header: NameResolver

    def visitDocument(self, ctx: thriftParser.DocumentContext) -> NameResolver:
        return reduce(
            lambda result, current: result.merge(self.visitDefinition(current)),
            ctx.definition(),
            self.header,
        )

    def visitDefinition(self, ctx: thriftParser.DefinitionContext) -> NameResolver:
        if ctx.enum_rule():
            return self.visitEnum_rule(ctx.enum_rule())
        elif ctx.struct_():
            return self.visitStruct_(ctx.struct_())
        elif ctx.union_():
            return self.visitUnion_(ctx.union_())
        elif ctx.service():
            return self.header
        elif ctx.exception_():
            return self.visitException_(ctx.exception_())
        elif ctx.typedef_():
            return self.visitTypedef_(ctx.typedef_())
        elif ctx.const_rule():
            return self.visitConst_rule(ctx.const_rule())
        else:
            raise NotImplementedError(f"not support {ctx.getText()} yet.")

    def visitConst_rule(self, ctx: thriftParser.Const_ruleContext) -> NameResolver:
        return self.header.add_const_value(
            ctx.IDENTIFIER().getText(), ctx.const_value()
        )

    def visitException_(self, ctx: thriftParser.Exception_Context) -> NameResolver:
        return self.header.add_struct(ctx.IDENTIFIER().getText())

    def visitTypedef_(self, ctx: thriftParser.Typedef_Context) -> NameResolver:
        return self.header.add_typedef(ctx.IDENTIFIER().getText(), ctx.field_type())

    def visitEnum_rule(self, ctx: thriftParser.Enum_ruleContext) -> NameResolver:
        return self.header.add_enum(ctx.IDENTIFIER().getText())

    def visitStruct_(self, ctx: thriftParser.Struct_Context) -> NameResolver:
        return self.header.add_struct(ctx.IDENTIFIER().getText())

    def visitUnion_(self, ctx: thriftParser.Union_Context) -> NameResolver:
        subtypes = [field.field_type().getText() for field in ctx.field()]
        return self.header.add_union(ctx.IDENTIFIER().getText(), subtypes)


@lru_cache()
def get_name_resolver(filename: str, thrift_paths: Tuple[str, ...]) -> NameResolver:
    tree = parse(filename)
    header = GetHeader(filename, thrift_paths).visit(tree)
    return GetNameResolver(header).visit(tree)


SkipValidationType = NewType("SkipValidationType", str)


@dataclass(frozen=True)
class Binder:
    filename: str
    thrift_paths: Tuple[str, ...]
    name_resolver: NameResolver

    def resolve_type(self, qualified_name: str) -> Optional[TypeResolveResult]:
        qualifier, name = split_qualified_name(qualified_name)
        if qualifier is None:
            return self.name_resolver.get_type(name)
        else:
            if qualifier in self.name_resolver.includes:
                filename = self.name_resolver.includes[qualifier]
                return RedirectForType(filename, self.thrift_paths, name)
            else:
                raise RuntimeError(
                    f"The qualifier of {qualified_name} is not included."
                )

    def resolve_value(self, qualified_name: str) -> Optional[ValueResolveResult]:
        qualifier, name = split_qualified_name(qualified_name)
        if qualifier is None:
            return self.name_resolver.get_value(name)
        else:
            if qualifier in self.name_resolver.includes:
                filename = self.name_resolver.includes[qualifier]
                return RedirectForValue(filename, self.thrift_paths, name)
            elif isinstance(self.name_resolver.get_type(qualifier), ResolvedEnum):
                resolved_enum = cast(
                    ResolvedEnum, self.name_resolver.get_type(qualifier)
                )
                return ValueResolved(
                    type_=str,
                    value=qualified_name,
                )
            else:
                raise RuntimeError(
                    f"The qualifier of {qualified_name} is not included."
                )

    def bind_MCPs_from_Document(
        self, ctx: thriftParser.DocumentContext
    ) -> Generator[MetadataChangeProposalWrapper, None, None]:
        for definition in ctx.definition():
            yield from self.bind_MCPs_from_Definition(definition)

    def bind_MCPs_from_Definition(
        self, ctx: thriftParser.DefinitionContext
    ) -> Generator[MetadataChangeProposalWrapper, None, None]:
        if ctx.struct_():
            yield from self.bind_MCPs_from_struct_(ctx.struct_())
        elif ctx.union_():
            yield from self.bind_MCPs_from_union_(ctx.union_())
        elif ctx.enum_rule():
            yield from self.bind_MCPs_from_enum_rule(ctx.enum_rule())
        elif ctx.service():
            pass
        elif ctx.exception_():
            yield from self.bind_MCPs_from_exception_(ctx.exception_())
        elif ctx.typedef_():
            pass
        elif ctx.const_rule():
            pass
        else:
            raise NotImplementedError(f"not support {ctx.getText()} yet")

    def bind_MCPs_from_exception_(
        self, ctx: thriftParser.Exception_Context
    ) -> Generator[MetadataChangeProposalWrapper, None, None]:
        if ctx.type_annotations():
            annotations = [
                self.bind_Annotation_from_type_annotation(type_annotation)
                for type_annotation in ctx.type_annotations().type_annotation()
            ]
        else:
            annotations = None

        name = ctx.IDENTIFIER().getText()
        result = cast(TypeResolved, self.resolve_type(name))
        yield MetadataChangeProposalWrapper(
            entityType="dataset",
            changeType=ChangeType.UPSERT,
            aspectName="schemaMetadata",
            entityUrn=result.urn,
            aspect=SchemaMetadata(
                schemaName=name,
                platform="urn:li:dataPlatform:thrift",
                version=0,
                hash="",
                platformSchema=ThriftSchema(
                    filename=self.filename,
                    rawSchema=ctx.getText(),
                    fields=[
                        self.bind_ThriftField_from_field(field) for field in ctx.field()
                    ],
                    annotations=annotations,
                    namespace_=result.namespaces,
                ),
                fields=[
                    self.bind_SchemaField_from_field(field) for field in ctx.field()
                ],
            ),
        )

    def bind_MCPs_from_type_annotations(
        self, ctx: Optional[thriftParser.Type_annotationsContext], urn: str
    ) -> Generator[MetadataChangeProposalWrapper, None, None]:
        if ctx is not None:
            for annotation in ctx.type_annotation():
                mcp = self.bind_MCP_from_annotation(annotation, urn)
                if mcp is not None:
                    yield mcp

    def bind_MCP_from_annotation(
        self, ctx: thriftParser.Type_annotationContext, urn: str
    ) -> Optional[MetadataChangeProposalWrapper]:
        key = ctx.IDENTIFIER().getText()
        if key == "datahub.terms":

            return MetadataChangeProposalWrapper(
                entityType="dataset",
                changeType=ChangeType.UPSERT,
                aspectName="glossaryTerms",
                entityUrn=urn,
                aspect=self.bind_GlossaryTerms_from_annotation_value(
                    ctx.annotation_value()
                ),
            )
        return None

    def bind_GlossaryTerms_from_annotation_value(
        self, ctx: thriftParser.Annotation_valueContext
    ) -> GlossaryTerms:

        terms = get_literal_text(ctx.LITERAL()).split(",")
        return GlossaryTerms(
            terms=[
                GlossaryTermAssociation(urn=f"urn:li:glossaryTerm:{term.strip()}")
                for term in terms
            ],
            auditStamp=AuditStamp(
                time=int(time.time() * 1000), actor="urn:li:corpuser:datahub"
            ),
        )

    def bind_MCPs_from_struct_(
        self, ctx: thriftParser.Struct_Context
    ) -> Generator[MetadataChangeProposalWrapper, None, None]:
        if ctx.type_annotations():
            annotations = [
                self.bind_Annotation_from_type_annotation(type_annotation)
                for type_annotation in ctx.type_annotations().type_annotation()
            ]
        else:
            annotations = None

        name = ctx.IDENTIFIER().getText()
        result = cast(TypeResolved, self.resolve_type(name))
        yield MetadataChangeProposalWrapper(
            entityType="dataset",
            changeType=ChangeType.UPSERT,
            aspectName="schemaMetadata",
            entityUrn=result.urn,
            aspect=SchemaMetadata(
                schemaName=name,
                platform="urn:li:dataPlatform:thrift",
                version=0,
                hash="",
                platformSchema=ThriftSchema(
                    filename=self.filename,
                    rawSchema=ctx.getText(),
                    fields=[
                        self.bind_ThriftField_from_field(field) for field in ctx.field()
                    ],
                    annotations=annotations,
                    namespace_=result.namespaces,
                ),
                fields=[
                    self.bind_SchemaField_from_field(field) for field in ctx.field()
                ],
            ),
        )
        yield from self.bind_MCPs_from_type_annotations(
            ctx.type_annotations(), result.urn
        )

    def bind_MCPs_from_union_(
        self, ctx: thriftParser.Union_Context
    ) -> Generator[MetadataChangeProposalWrapper, None, None]:
        if ctx.type_annotations():
            annotations = [
                self.bind_Annotation_from_type_annotation(type_annotation)
                for type_annotation in ctx.type_annotations().type_annotation()
            ]
        else:
            annotations = None

        name = ctx.IDENTIFIER().getText()
        result = cast(TypeResolved, self.resolve_type(name))
        yield MetadataChangeProposalWrapper(
            entityType="dataset",
            changeType=ChangeType.UPSERT,
            aspectName="schemaMetadata",
            entityUrn=result.urn,
            aspect=SchemaMetadata(
                schemaName=name,
                platform="urn:li:dataPlatform:thrift",
                version=0,
                hash="",
                platformSchema=ThriftSchema(
                    filename=self.filename,
                    rawSchema=ctx.getText(),
                    fields=[
                        self.bind_ThriftField_from_field(field) for field in ctx.field()
                    ],
                    annotations=annotations,
                    namespace_=result.namespaces,
                ),
                fields=[
                    self.bind_SchemaField_from_field(field) for field in ctx.field()
                ],
            ),
        )
        yield from self.bind_MCPs_from_type_annotations(
            ctx.type_annotations(), result.urn
        )

    def bind_MCPs_from_enum_rule(
        self, ctx: thriftParser.Enum_ruleContext
    ) -> Generator[MetadataChangeProposalWrapper, None, None]:
        if ctx.type_annotations():
            annotations = [
                self.bind_Annotation_from_type_annotation(type_annotation)
                for type_annotation in ctx.type_annotations().type_annotation()
            ]
        else:
            annotations = None

        name = ctx.IDENTIFIER().getText()
        result = cast(TypeResolved, self.resolve_type(name))
        yield MetadataChangeProposalWrapper(
            entityType="thriftEnum",
            changeType=ChangeType.UPSERT,
            aspectName="thriftEnumKey",
            entityUrn=result.urn,
            aspect=ThriftEnumKey(name=name),
        )
        yield MetadataChangeProposalWrapper(
            entityType="thriftEnum",
            changeType=ChangeType.UPSERT,
            aspectName="thriftEnumProperties",
            entityUrn=result.urn,
            aspect=ThriftEnumProperties(
                items=[
                    self.bind_ThriftEnumItem_from_enum_field(enum_field)
                    for enum_field in ctx.enum_field()
                ],
                annotations=annotations,
                namespace_=result.namespaces,
            ),
        )

    def bind_ThriftEnumItem_from_enum_field(
        self, ctx: thriftParser.Enum_fieldContext
    ) -> ThriftEnumItem:
        if ctx.type_annotations():
            annotations = [
                self.bind_Annotation_from_type_annotation(type_annotation)
                for type_annotation in ctx.type_annotations().type_annotation()
            ]
        else:
            annotations = None
        return ThriftEnumItem(
            key=ctx.IDENTIFIER().getText(),
            value=cast(int, self.bind_value_from_integer(ctx.integer(), int))
            if ctx.integer()
            else None,
            annotations=annotations,
        )

    def bind_Annotation_from_type_annotation(
        self, ctx: thriftParser.Type_annotationContext
    ) -> ThriftAnnotation:
        key = ctx.IDENTIFIER().getText()
        if not ctx.annotation_value():
            value = None
        else:
            value = self.bind_annotation_value_from_annotation_value(
                ctx.annotation_value()
            )

        return ThriftAnnotation(key=key, value=value)

    def bind_annotation_value_from_annotation_value(
        self, ctx: thriftParser.Annotation_valueContext
    ) -> Union[int, str]:
        if ctx.integer():
            return int(ctx.integer().getText())
        elif ctx.LITERAL():
            return get_literal_text(ctx.LITERAL())
        else:
            raise NotImplementedError(f"not support {ctx.getText()} yet.")

    def bind_SchemaField_from_field(
        self, ctx: thriftParser.FieldContext
    ) -> SchemaField:
        return SchemaField(
            fieldPath=ctx.IDENTIFIER().getText(),
            type=self.bind_SchemaFieldDataType_from_field_type(ctx.field_type()),
            nativeDataType=self.bind_native_data_type_from_field_type(ctx.field_type()),
            glossaryTerms=self.bind_GlossaryTerms_from_annotations(
                ctx.type_annotations()
            ),
        )

    def bind_GlossaryTerms_from_annotations(
        self, ctx: thriftParser.Type_annotationsContext
    ) -> Optional[GlossaryTerms]:
        if ctx is None:
            return None
        else:
            for annotation in ctx.type_annotation():

                if annotation.IDENTIFIER().getText() == "datahub.terms":

                    return self.bind_GlossaryTerms_from_annotation_value(
                        annotation.annotation_value()
                    )
            return None

    def bind_native_data_type_from_field_type(
        self, ctx: thriftParser.Field_typeContext
    ) -> str:
        if ctx.base_type():
            return self.bind_native_data_type_from_base_type(ctx.base_type())
        elif ctx.IDENTIFIER():
            return self.bind_native_data_type_from_IDENTIFIER(ctx.IDENTIFIER())
        elif ctx.container_type():
            return self.bind_native_data_type_from_container_type(ctx.container_type())
        else:
            raise NotImplementedError(f"not support {ctx.getText()} yet.")

    def bind_native_data_type_from_base_type(
        self, ctx: thriftParser.Base_typeContext
    ) -> str:
        return ctx.real_base_type().getText()

    def bind_native_data_type_from_IDENTIFIER(self, ctx: TerminalNode) -> str:
        qualified_name = ctx.getText()
        return self.bind_native_data_type_from_qualified_name(qualified_name)

    def bind_native_data_type_from_qualified_name(self, qualified_name: str) -> str:
        result = self.resolve_type(qualified_name)

        func = {
            ResolvedEnum: self.bind_native_data_type_from_Resolved,
            ResolvedStruct: self.bind_native_data_type_from_Resolved,
            ResolvedUnion: self.bind_native_data_type_from_Resolved,
            ResolvedException: self.bind_native_data_type_from_Resolved,
            RedirectForType: self.bind_native_data_type_from_Redirect,
            UnresolvedFieldType: self.bind_native_data_type_from_UnresolvedFieldType,
        }.get(type(result))
        if func is None:
            raise NotImplementedError(f"not support {type(result)} yet.")

        return func(result)  # type: ignore [operator, Cannot call function of unknown type]

    def bind_native_data_type_from_Resolved(self, result: TypeResolved) -> str:
        return result.native_data_type

    def bind_native_data_type_from_Redirect(self, result: RedirectForType) -> str:  # type: ignore [return, Missing return statement]
        binder = get_binder(result.filename, self.thrift_paths)
        return binder.bind_native_data_type_from_qualified_name(result.qualified_name)

    def bind_native_data_type_from_UnresolvedFieldType(
        self, result: UnresolvedFieldType
    ) -> str:
        return self.bind_native_data_type_from_field_type(result.ctx)

    def bind_native_data_type_from_container_type(
        self, ctx: thriftParser.Container_typeContext
    ) -> str:
        if ctx.list_type():
            return self.bind_native_data_type_from_list_type(ctx.list_type())
        elif ctx.map_type():
            return self.bind_native_data_type_from_map_type(ctx.map_type())
        elif ctx.set_type():
            return self.bind_native_data_type_from_set_type(ctx.set_type())
        else:
            raise NotImplementedError(f"not support {ctx.getText()} yet.")

    def bind_native_data_type_from_list_type(
        self, ctx: thriftParser.List_typeContext
    ) -> str:
        return f"list<{self.bind_native_data_type_from_field_type(ctx.field_type())}>"

    def bind_native_data_type_from_set_type(
        self, ctx: thriftParser.Set_typeContext
    ) -> str:
        return f"set<{self.bind_native_data_type_from_field_type(ctx.field_type())}>"

    def bind_native_data_type_from_map_type(
        self, ctx: thriftParser.Map_typeContext
    ) -> str:
        return f"map<{self.bind_native_data_type_from_field_type(ctx.field_type()[0])},{self.bind_native_data_type_from_field_type(ctx.field_type()[1])}>"

    def bind_Type_from_field_type(self, ctx: thriftParser.Field_typeContext) -> Type:
        if ctx.base_type():
            return self.bind_Type_from_base_type(ctx.base_type())
        elif ctx.IDENTIFIER():
            return self.bind_Type_from_IDENTIFIER(ctx.IDENTIFIER())
        elif ctx.container_type():
            return self.bind_Type_from_container_type(ctx.container_type())
        else:
            raise NotImplementedError(f"not support {ctx.getText()} yet.")

    def bind_Type_from_base_type(self, ctx: thriftParser.Base_typeContext) -> Type:
        return {
            "bool": bool,
            "byte": int,
            "i16": int,
            "i32": int,
            "i64": int,
            "double": float,
            "string": str,
        }[ctx.real_base_type().getText()]

    def bind_Type_from_IDENTIFIER(self, ctx: TerminalNode) -> Type:
        qualified_name = ctx.getText()
        return self.bind_Type_from_qualified_name(qualified_name)

    def bind_Type_from_qualified_name(self, qualified_name: str) -> Type:
        result = self.resolve_type(qualified_name)

        func = {
            ResolvedEnum: lambda _: int,
            ResolvedUnion: lambda _: SkipValidationType,
            ResolvedStruct: lambda _: SkipValidationType,
            RedirectForType: self.bind_Type_from_Redirect, # type: ignore
            UnresolvedFieldType: self.bind_Type_from_UnresolvedFieldType,
        }.get(type(result))
        if func is None:
            raise NotImplementedError(f"not support {type(result)} yet.")

        return func(result)  # type: ignore [operator, Cannot call function of unknown type, arg-type]

    def bind_Type_from_Redirect(self, result: RedirectForType) -> Type:  # type: ignore [return, Missing return statement]
        binder = get_binder(result.filename, self.thrift_paths)
        return binder.bind_Type_from_qualified_name(result.qualified_name)

    def bind_Type_from_UnresolvedFieldType(self, result: UnresolvedFieldType) -> Type:
        return self.bind_Type_from_field_type(result.ctx)

    def bind_Type_from_container_type(
        self, ctx: thriftParser.Container_typeContext
    ) -> Type:
        if ctx.list_type():
            return List[self.bind_Type_from_field_type(ctx.list_type().field_type())]  # type: ignore
        elif ctx.map_type():
            return Dict[  # type: ignore
                self.bind_Type_from_field_type(ctx.map_type().field_type()[0]),
                self.bind_Type_from_field_type(ctx.map_type().field_type()[1]),
            ]
        elif ctx.set_type():
            return Set[self.bind_Type_from_field_type(ctx.set_type().field_type())]  # type: ignore
        else:
            raise NotImplementedError(f"not support {ctx.getText()} yet.")

    def bind_value_from_const_value(
        self, ctx: thriftParser.Const_valueContext, type_: Type
    ) -> Union[int, str, bool, float]:
        if type_ == SkipValidationType:
            return ctx.getText()
        elif ctx.integer() and type_ in {int, bool, float}:
            return self.bind_value_from_integer(ctx.integer(), type_)
        elif ctx.DOUBLE() and type_ == float:
            return self.bind_value_from_DOUBLE(ctx.DOUBLE())
        elif ctx.LITERAL() and type_ == str:
            return self.bind_value_from_LITERAL(ctx.LITERAL())
        elif ctx.IDENTIFIER():
            return self.bind_value_from_IDENTIFIER(ctx.IDENTIFIER(), type_)
        elif ctx.const_list():
            return "".join(self.bind_value_from_const_list(ctx.const_list(), type_))
        elif ctx.const_map():
            return "".join(self.bind_value_from_const_map(ctx.const_map(), type_))
        else:
            raise NotImplementedError(f"not support {ctx.getText()} yet.")

<<<<<<< HEAD
    def _string_join(
        self, delimiter: str, parts: Iterable[str]
    ) -> Generator[str, None, None]:
        if delimiter == "":
            yield from parts
        else:
            first = True
            for part in parts:
                if first:
                    first = False
                else:
                    yield delimiter
                yield part

    def bind_value_from_const_list(
        self, ctx: thriftParser.Const_listContext, type_: Type
    ) -> Generator[str, None, None]:
        item_type = get_list_item_type(type_)
        yield "["
        yield from self._string_join(
            ", ",
            map(
                lambda value: str(self.bind_value_from_const_value(value, item_type)),
                ctx.const_value(),
            ),
        )
        yield "]"

    def bind_value_from_const_map(
        self, ctx: thriftParser.Const_mapContext, type_: Type
    ) -> Generator[str, None, None]:
        yield "{"
        yield from self._string_join(
            ", ",
            map(
                lambda entry: f"{self.bind_value_from_const_value(entry.const_value()[0], get_map_key_type(type_))}"
                ":"
                f"{self.bind_value_from_const_value(entry.const_value()[1], get_map_value_type(type_))}",
                ctx.const_map_entry(),
            ),
        )
        yield "}"

=======
>>>>>>> f8b91962
    def bind_value_from_DOUBLE(self, ctx: TerminalNode) -> float:
        return float(ctx.getText())

    def bind_value_from_LITERAL(self, ctx: TerminalNode) -> str:
        return get_literal_text(ctx)

    def bind_value_from_IDENTIFIER(
        self, ctx: TerminalNode, type_: Type
<<<<<<< HEAD
    ) -> Union[int, str, bool, float]:
=======
    ) -> Union[int, str, bool, float, None]:
>>>>>>> f8b91962
        qualified_name = ctx.getText()
        return self.bind_value_from_qualified_name(qualified_name, type_)

    def bind_value_from_qualified_name(
        self, qualified_name: str, type_: Type
    ) -> Union[int, str, bool, float]:
        result = self.resolve_value(qualified_name)

        func = {
            ValueResolved: lambda x, _: cast(ValueResolved, x).value,
            RedirectForValue: self.bind_value_from_Redirect,  # type: ignore [dict-item]
            UnresolvedConstValue: self.bind_value_from_UnresolvedConstValue,
        }.get(type(result), None)
        if func is not None:
            return func(result, type_)  # type: ignore [operator]
        else:
            raise ValueError(f"{type(result)} is not handled.")

    def bind_value_from_Redirect(  # type: ignore [return, Missing return statement]
        self, result: RedirectForType, type_: Type
    ) -> Union[int, str, bool, float, None]:
        binder = get_binder(result.filename, self.thrift_paths)
        return binder.bind_value_from_qualified_name(result.qualified_name, type_)

    def bind_value_from_UnresolvedConstValue(
        self, result: UnresolvedConstValue, type_: Type
    ) -> Union[int, str, bool, float, None]:
        return self.bind_value_from_const_value(result.ctx, type_)

    def bind_value_from_integer(
        self, ctx: thriftParser.IntegerContext, type_: Type
    ) -> Union[int, bool, float]:
        if ctx.INTEGER():
            result = int(ctx.INTEGER().getText())
        elif ctx.HEX_INTEGER():
            result = int(ctx.HEX_INTEGER().getText(), 16)
        else:
            raise NotImplementedError(f"not support {ctx.getText()} yet.")
        return {int: int, bool: bool, float: float}[type_](result)

    def bind_ThriftField_from_field(
        self, ctx: thriftParser.FieldContext
    ) -> ThriftField:
        if ctx.type_annotations():
            annotations = [
                self.bind_Annotation_from_type_annotation(type_annotation)
                for type_annotation in ctx.type_annotations().type_annotation()
            ]
        else:
            annotations = None
        if ctx.const_value():
            type_ = self.bind_Type_from_field_type(ctx.field_type())
            if type_ is not None:
                default = self.bind_value_from_const_value(ctx.const_value(), type_)
            else:
                default = None
        else:
            default = None
        m = re.match(r"(\d+)\:", ctx.field_id().getText())
        if m is None:
            raise ValueError()
        else:
            index = int(m.group(1))

        return ThriftField(
            name=ctx.IDENTIFIER().getText(),
            index=index,
            hyperType=list(self.bind_HyperType_from_field_type(ctx.field_type())),
            default=default,
            annotations=annotations,
        )

    def bind_HyperType_from_field_type(
        self, ctx: thriftParser.Field_typeContext
    ) -> Generator[Union[HyperTypeTextToken, HyperTypeUrnToken], None, None]:
        if ctx.base_type():
            yield from self.bind_HyperType_from_base_type(ctx.base_type())
        elif ctx.container_type():
            yield from self.bind_HyperType_from_container_type(ctx.container_type())
        elif ctx.IDENTIFIER():
            yield from self.bind_HyperType_from_IDENTIFIER(ctx.IDENTIFIER())

    def bind_HyperType_from_base_type(
        self, ctx: thriftParser.Base_typeContext
    ) -> Generator[Union[HyperTypeTextToken, HyperTypeUrnToken], None, None]:
        yield HyperTypeTextToken(text=ctx.real_base_type().getText())

    def bind_HyperType_from_IDENTIFIER(
        self, ctx: TerminalNode
    ) -> Generator[Union[HyperTypeTextToken, HyperTypeUrnToken], None, None]:
        qualified_name = ctx.getText()
        yield from self.bind_HyperType_from_qualified_name(qualified_name)

    def bind_HyperType_from_qualified_name(
        self, qualified_name: str
    ) -> Generator[Union[HyperTypeTextToken, HyperTypeUrnToken], None, None]:
        result = self.resolve_type(qualified_name)

        func = {
            ResolvedEnum: self.bind_HyperType_from_Resolved,
            ResolvedStruct: self.bind_HyperType_from_Resolved,
            ResolvedUnion: self.bind_HyperType_from_Resolved,
            ResolvedException: self.bind_HyperType_from_Resolved,
            RedirectForType: self.bind_HyperType_from_Redirect,
            UnresolvedFieldType: self.bind_HyperType_from_UnresolvedFieldType,
        }.get(type(result))
        if func is None:
            raise NotImplementedError(f"not support {type(result)} yet.")

        yield from func(result)  # type: ignore [operator, Cannot call function of unknown type]

    def bind_HyperType_from_Redirect(
        self, result: RedirectForType
    ) -> Generator[Union[HyperTypeTextToken, HyperTypeUrnToken], None, None]:
        binder = get_binder(result.filename, self.thrift_paths)
        yield from binder.bind_HyperType_from_qualified_name(result.qualified_name)

    def bind_HyperType_from_UnresolvedFieldType(
        self, result: UnresolvedFieldType
    ) -> Generator[Union[HyperTypeTextToken, HyperTypeUrnToken], None, None]:
        yield from self.bind_HyperType_from_field_type(result.ctx)

    def bind_HyperType_from_Resolved(
        self, result: TypeResolved
    ) -> Generator[Union[HyperTypeTextToken, HyperTypeUrnToken], None, None]:
        yield HyperTypeUrnToken(result.native_data_type, result.urn)

    def bind_HyperType_from_container_type(
        self, ctx: thriftParser.Container_typeContext
    ) -> Generator[Union[HyperTypeTextToken, HyperTypeUrnToken], None, None]:
        if ctx.list_type():
            return self.bind_HyperType_from_list_type(ctx.list_type())
        elif ctx.map_type():
            return self.bind_HyperType_from_map_type(ctx.map_type())
        elif ctx.set_type():
            return self.bind_HyperType_from_set_type(ctx.set_type())
        else:
            raise NotImplementedError(f"not support {ctx.getText()} yet.")

    def bind_HyperType_from_list_type(
        self, ctx: thriftParser.List_typeContext
    ) -> Generator[Union[HyperTypeTextToken, HyperTypeUrnToken], None, None]:
        yield HyperTypeTextToken("list<")
        yield from self.bind_HyperType_from_field_type(ctx.field_type())
        yield HyperTypeTextToken(">")

    def bind_HyperType_from_set_type(
        self, ctx: thriftParser.Set_typeContext
    ) -> Generator[Union[HyperTypeTextToken, HyperTypeUrnToken], None, None]:
        yield HyperTypeTextToken("set<")
        yield from self.bind_HyperType_from_field_type(ctx.field_type())
        yield HyperTypeTextToken(">")

    def bind_HyperType_from_map_type(
        self, ctx: thriftParser.Map_typeContext
    ) -> Generator[Union[HyperTypeTextToken, HyperTypeUrnToken], None, None]:
        yield HyperTypeTextToken("map<")
        yield from self.bind_HyperType_from_field_type(ctx.field_type()[0])
        yield HyperTypeTextToken(",")
        yield from self.bind_HyperType_from_field_type(ctx.field_type()[1])
        yield HyperTypeTextToken(">")

    def bind_SchemaFieldDataType_from_field_type(
        self, ctx: thriftParser.Field_typeContext
    ) -> SchemaFieldDataType:
        if ctx.base_type():
            return self.bind_SchemaFieldDataType_from_base_type(ctx.base_type())
        elif ctx.container_type():
            return self.bind_SchemaFieldDataType_from_container_type(
                ctx.container_type()
            )
        elif ctx.IDENTIFIER():
            return self.bind_SchemaFieldDataType_from_IDENTIFIER(ctx.IDENTIFIER())

        else:
            raise NotImplementedError(f"not support {ctx.getText()} yet.")

    def bind_SchemaFieldDataType_from_IDENTIFIER(
        self, ctx: TerminalNode
    ) -> SchemaFieldDataType:
        qualified_name = ctx.getText()
        return self.bind_SchemaFieldDataType_from_qualified_name(qualified_name)

    def bind_SchemaFieldDataType_from_qualified_name(
        self, qualified_name: str
    ) -> SchemaFieldDataType:
        result = self.resolve_type(qualified_name)
        assert result is not None

        func = {
            ResolvedEnum: lambda _: SchemaFieldDataType(EnumType()),
            ResolvedStruct: lambda _: SchemaFieldDataType(RecordType()),
            ResolvedUnion: self.bind_SchemaFieldDataType_from_ResolvedUnion,  # type: ignore [dict-item]
            ResolvedException: lambda _: SchemaFieldDataType(RecordType()),
            RedirectForType: self.bind_SchemaFieldDataType_from_Redirect,  # type: ignore [dict-item]
            UnresolvedFieldType: self.bind_SchemaFieldDataType_from_UnresolvedFieldType,
        }.get(type(result))
        if func is None:
            raise NotImplementedError(f"not support {type(result)} yet.")

        return func(result)  # type: ignore [arg-type]

    def bind_SchemaFieldDataType_from_ResolvedUnion(
        self, result: ResolvedUnion
    ) -> SchemaFieldDataType:
        return SchemaFieldDataType(UnionType(result.subtypes))

    def bind_SchemaFieldDataType_from_Redirect(  # type: ignore [return, Missing return statement]
        self, result: RedirectForType
    ) -> SchemaFieldDataType:
        binder = get_binder(result.filename, self.thrift_paths)
        return binder.bind_SchemaFieldDataType_from_qualified_name(
            result.qualified_name
        )

    def bind_SchemaFieldDataType_from_UnresolvedFieldType(
        self, result: UnresolvedFieldType
    ) -> SchemaFieldDataType:
        return self.bind_SchemaFieldDataType_from_field_type(result.ctx)

    def bind_SchemaFieldDataType_from_base_type(
        self, ctx: thriftParser.Base_typeContext
    ) -> SchemaFieldDataType:
        return self.bind_SchemaFieldDataType_from_real_base_type(ctx.real_base_type())

    def bind_SchemaFieldDataType_from_container_type(
        self, ctx: thriftParser.Container_typeContext
    ) -> SchemaFieldDataType:
        if ctx.list_type():
            return self.bind_SchemaFieldDataType_from_list_type(ctx.list_type())
        elif ctx.map_type():
            return self.bind_SchemaFieldDataType_from_map_type(ctx.map_type())
        elif ctx.set_type():
            return self.bind_SchemaFieldDataType_from_set_type(ctx.set_type())
        else:
            raise NotImplementedError(f"not support {ctx.getText()} yet.")

    def bind_SchemaFieldDataType_from_map_type(
        self, ctx: thriftParser.Map_typeContext
    ) -> SchemaFieldDataType:

        return SchemaFieldDataType(
            MapType(
                self.bind_native_data_type_from_field_type(ctx.field_type()[0]),
                self.bind_native_data_type_from_field_type(ctx.field_type()[1]),
            )
        )

    def bind_SchemaFieldDataType_from_list_type(
        self, ctx: thriftParser.List_typeContext
    ) -> SchemaFieldDataType:
        return SchemaFieldDataType(
            ArrayType([self.bind_native_data_type_from_field_type(ctx.field_type())])
        )

    def bind_SchemaFieldDataType_from_set_type(
        self, ctx: thriftParser.Set_typeContext
    ) -> SchemaFieldDataType:
        return SchemaFieldDataType(
            ArrayType([self.bind_native_data_type_from_field_type(ctx.field_type())])
        )

    def bind_SchemaFieldDataType_from_real_base_type(
        self, ctx: thriftParser.Real_base_typeContext
    ) -> SchemaFieldDataType:
        if (
            ctx.TYPE_BYTE()
            or ctx.TYPE_I16()
            or ctx.TYPE_I32()
            or ctx.TYPE_I64()
            or ctx.TYPE_DOUBLE()
        ):
            return SchemaFieldDataType(NumberType())
        elif ctx.TYPE_STRING():
            return SchemaFieldDataType(StringType())
        elif ctx.TYPE_BINARY():
            return SchemaFieldDataType(BytesType())
        elif ctx.TYPE_BOOL():
            return SchemaFieldDataType(BooleanType())
        else:
            raise NotImplementedError(f"not support {ctx.getText()} yet.")


@lru_cache()
def get_binder(filename: str, thrift_paths: Tuple[str, ...]) -> Binder:
    name_resolver = get_name_resolver(filename, thrift_paths)
    return Binder(filename, thrift_paths, name_resolver)


@dataclass
class ThriftReport(SourceReport):
    errors: List[str] = field(default_factory=list)

    def report_workunit(self, wu: WorkUnit) -> None:
        self.workunits_produced += 1
        self.workunit_ids.append(wu.id)


@dataclass
class ThriftSource(Source):
    config: ThriftSourceConfig
    report: ThriftReport = field(default_factory=ThriftReport)

    @classmethod
    def create(cls, config_dict, ctx):
        config = ThriftSourceConfig.parse_obj(config_dict)
        return cls(ctx, config)

    def parse(
        self, filename: str, thrift_paths: Optional[Tuple[str, ...]]
    ) -> Generator[MetadataChangeProposalWrapper, None, None]:
        if os.path.isfile(filename) and os.path.splitext(filename)[1] == ".thrift":
            try:
                print(f"Processing {filename}")
                tree = parse(filename)
                # evaluator
                yield from get_binder(
                    filename, thrift_paths or tuple()
                ).bind_MCPs_from_Document(tree)
            except Exception as e:
<<<<<<< HEAD
                if self.config.explicit:
                    raise e
=======
                self.report.errors.append(f"Error: {e}")
>>>>>>> f8b91962
        elif os.path.isdir(filename):
            for f in os.listdir(filename):
                yield from self.parse(os.path.join(filename, f), thrift_paths)

    def get_workunits(self) -> Iterable[Union[MetadataWorkUnit, UsageStatsWorkUnit]]:
        for i, obj in enumerate(
            self.parse(self.config.filename, self.config.thrift_paths)
        ):
            wu = MetadataWorkUnit(f"file://{self.config.filename}:{i}", mcp=obj)
            self.report.report_workunit(wu)
            yield wu

    def get_report(self):
        return self.report

    def close(self):
        pass<|MERGE_RESOLUTION|>--- conflicted
+++ resolved
@@ -3,7 +3,6 @@
 import time
 from dataclasses import dataclass, field, replace
 from functools import lru_cache, reduce
-<<<<<<< HEAD
 from typing import (
     Dict,
     Generator,
@@ -17,9 +16,6 @@
     Union,
     cast,
 )
-=======
-from typing import Dict, Generator, Iterable, List, Optional, Tuple, Type, Union, cast
->>>>>>> f8b91962
 
 from antlr4 import CommonTokenStream, InputStream, TerminalNode
 
@@ -887,7 +883,7 @@
             ResolvedEnum: lambda _: int,
             ResolvedUnion: lambda _: SkipValidationType,
             ResolvedStruct: lambda _: SkipValidationType,
-            RedirectForType: self.bind_Type_from_Redirect, # type: ignore
+            RedirectForType: self.bind_Type_from_Redirect,  # type: ignore
             UnresolvedFieldType: self.bind_Type_from_UnresolvedFieldType,
         }.get(type(result))
         if func is None:
@@ -937,7 +933,6 @@
         else:
             raise NotImplementedError(f"not support {ctx.getText()} yet.")
 
-<<<<<<< HEAD
     def _string_join(
         self, delimiter: str, parts: Iterable[str]
     ) -> Generator[str, None, None]:
@@ -981,8 +976,6 @@
         )
         yield "}"
 
-=======
->>>>>>> f8b91962
     def bind_value_from_DOUBLE(self, ctx: TerminalNode) -> float:
         return float(ctx.getText())
 
@@ -991,11 +984,7 @@
 
     def bind_value_from_IDENTIFIER(
         self, ctx: TerminalNode, type_: Type
-<<<<<<< HEAD
     ) -> Union[int, str, bool, float]:
-=======
-    ) -> Union[int, str, bool, float, None]:
->>>>>>> f8b91962
         qualified_name = ctx.getText()
         return self.bind_value_from_qualified_name(qualified_name, type_)
 
@@ -1316,12 +1305,9 @@
                     filename, thrift_paths or tuple()
                 ).bind_MCPs_from_Document(tree)
             except Exception as e:
-<<<<<<< HEAD
                 if self.config.explicit:
                     raise e
-=======
                 self.report.errors.append(f"Error: {e}")
->>>>>>> f8b91962
         elif os.path.isdir(filename):
             for f in os.listdir(filename):
                 yield from self.parse(os.path.join(filename, f), thrift_paths)
